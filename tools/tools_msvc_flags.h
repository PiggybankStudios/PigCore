/*
File:   tools_msvc_flags.h
Author: Taylor Robbins
Date:   06\16\2025
Description:
	** Contains defines for all the MSVC compiler\linker flags that we may use in our build scripts
*/

#ifndef _TOOLS_MSVC_FLAGS_H
#define _TOOLS_MSVC_FLAGS_H

#define EXE_MSVC_CL    "cl"
#define EXE_MSVC_LINK  "LINK"
#define EXE_MSVC_RC    "rc"

// +==============================+
// |           CL Flags           |
// +==============================+
#define CL_COMPILE                          "/c"
#define CL_DEFINE                           "/D\"[VAL]\""
#define CL_OBJ_FILE                         "/Fo\"[VAL]\""
#define CL_BINARY_FILE                      "/Fe\"[VAL]\""
#define CL_PDB_FILE                         "/Fd\"[VAL]\""
#define CL_GENERATE_ASSEMB_LISTING          "/FA[VAL]" //(assembly always included) c = include machine code, s = include source code, u = encode as UTF-8
#define CL_ASSEMB_LISTING_FILE              "/Fa\"[VAL]\""
#define CL_LANG_VERSION                     "/std:[VAL]" //clatest, c++20
#define CL_EXPERIMENTAL                     "/experimental:[VAL]" //c11atomics
#define CL_DISABLE_WARNING                  "/wd[VAL]"
#define CL_ENABLE_WARNING                   "/we[VAL]" //5262
#define CL_FULL_FILE_PATHS                  "/FC"
#define CL_WARNING_LEVEL                    "/W[VAL]" //4, 3
#define CL_NO_LOGO                          "/nologo" //Suppress the startup banner (the message about copyright and version info)
#define CL_WARNINGS_AS_ERRORS               "/WX"
#define CL_NO_WARNINGS_AS_ERRORS            "/WX-"
#define CL_INCLUDE_DIR                      "/I\"[VAL]\"" //Adds an include directory to search in when resolving #includes
#define CL_DEBUG_INFO                       "/Zi"
#define CL_STD_LIB_STATIC                   "/MT"
#define CL_STD_LIB_DYNAMIC                  "/MD"
#define CL_STD_LIB_STATIC_DBG               "/MTd"
#define CL_STD_LIB_DYNAMIC_DBG              "/MDd"
#define CL_OPTIMIZATION_LEVEL               "/O[VAL]" //t, y
#define CL_INLINE_EXPANSION_LEVEL           "/Ob[VAL]" //0, 1, 2, 3
#define CL_PRECOMPILE_ONLY                  "/P"
#define CL_PRECOMPILE_PRESERVE_COMMENTS     "/C"
#define CL_ENABLE_FUZZER                    "/fsanitize=fuzzer"
#define CL_ENABLE_ADDRESS_SANATIZER         "/fsanitize=address"
#define CL_ENABLE_BUFFER_SECURITY_CHECK     "/GS" //Detects some buffer overruns that overwrite a function's return address, exception handler address, or certain types of parameters
#define CL_DISABLE_MINIMAL_REBUILD          "/Gm-" //Disables minimal rebuild (a deprecated feature), which determines whether C++ source files that include changed C++ class definitions (stored in header (.h) files) need to be recompiled.
#define CL_ENABLE_RUNTIME_CHECKS            "/RTC[VAL]" //1 = Enable fast runtime checks (Equivalent to `/RTCsu`)
#define CL_CALLING_CONVENTION               "/G[VAL]" //Determines the order in which function arguments are pushed onto the stack, whether the caller function or called function removes the arguments from the stack at the end of the call, and the name-decorating convention that the compiler uses to identify individual functions
#define CL_ENABLE_LANG_CONFORMANCE_OPTION   "/Zc:[VAL]"
#define CL_DISABLE_LANG_CONFORMANCE_OPTION  "/Zc:[VAL]-"
#define CL_INTERNAL_COMPILER_ERROR_BEHAVIOR "/errorReport:[VAL]"
#define CL_FLOATING_POINT_MODEL             "/fp:[VAL]"
#define CL_CONFIGURE_EXCEPTION_HANDLING     "/EH[VAL]"
#define CL_LINK                             "/link"

#define CL_WARNING_ENUMERATION_MUST_HAVE_UNDERLYING_TYPE 4471 //a forward declaration of an unscoped enumeration must have an underlying type
#define CL_WARNING_BITWISE_OP_BETWEEN_ENUMS              5054 //operator '|': deprecated between enumerations of different types
#define CL_WARNING_LOGICAL_OP_ON_ADDRESS_OF_STR_CONST    4130 //Logical operation on address of string constant [W4] TODO: Should we re-enable this one? Don't know any scenarios where I want to do this
#define CL_WARNING_NAMELESS_STRUCT_OR_UNION              4201 //Nonstandard extension used: nameless struct/union [W4] TODO: Should we re-enable this restriction for ANSI compatibility?
#define CL_WARNING_STRUCT_WAS_PADDED                     4324 //Structure was padded due to __declspec[align[]] [W4]
#define CL_WARNING_DECLARATION_HIDES_CLASS_MEMBER        4458 //Declaration of 'identifier' hides class member [W4]
#define CL_WARNING_UNREFERENCED_FUNC_REMOVED             4505 //Unreferenced local function has been removed [W4]
#define CL_WARNING_USAGE_OF_DEPRECATED                   4996 //Usage of deprecated function, class member, variable, or typedef [W3]
#define CL_WARNING_ASSIGNMENT_WITHIN_CONDITIONAL_EXPR    4706 //assignment within conditional expression [W?]
#define CL_WARNING_NAMED_TYPEDEF_IN_PARENTHESES          4115 //named type definition in parentheses
#define CL_WARNING_SWITCH_ONLY_DEFAULT                   4065 //Switch statement contains 'default' but no 'case' labels
#define CL_WARNING_UNREFERENCED_FUNC_PARAMETER           4100 //Unreferenced formal parameter [W4]
#define CL_WARNING_UNREFERENCED_LCOAL_VARIABLE           4101 //Unreferenced local variable [W3]
#define CL_WARNING_CONDITIONAL_EXPR_IS_CONSTANT          4127 //Conditional expression is constant [W4]
#define CL_WARNING_LOCAL_VAR_INIT_BUT_NOT_REFERENCED     4189 //Local variable is initialized but not referenced [W4]
#define CL_WARNING_UNREACHABLE_CODE_DETECTED             4702 //Unreachable code [W4]
#define CL_WARNING_SWITCH_FALLTHROUGH                    5262 //Enable the [[fallthrough]] missing warning

// +==============================+
// |          LINK Flags          |
// +==============================+
#define LINK_BUILD_DLL                 "/DLL" //Makes a .dll file as the binary output (instead of .exe)
#define LINK_NO_LOGO                   "/NOLOGO" //Suppress the startup banner (the message about copyright and version info)
#define LINK_DEBUG_INFO                "/DEBUG"
#define LINK_OUTPUT_FILE               "/OUT:\"[VAL]\""
#define LINK_LIBRARY_DIR               "/LIBPATH:\"[VAL]\""
#define LINK_CREATE_ASSEMBLY_MANIFEST  "/MANIFEST" //Creates a side-by-side manifest file (XML) See https://learn.microsoft.com/en-us/windows/win32/SbsCs/manifest-files-reference
#define LINK_ASSEMBLY_MANIFEST_FILE    "/MANIFESTFILE:\"[VAL]\"" //Change the default name of the manifest file
#define LINK_DATA_EXEC_COMPAT          "/NXCOMPAT" //Indicates that an executable is compatible with the Windows Data Execution Prevention feature
#define LINK_ENABLE_ASLR               "/DYNAMICBASE" //Enables Address Space Layout Randomization
#define LINK_DISABLE_ASLR              "/DYNAMICBASE:NO" //Disables Address Space Layout Randomization
#define LINK_TARGET_ARCHITECTURE       "/MACHINE:[VAL]" //Specifies the target platform for the program (ARM, ARM64, ARM64EC, EBC, X64, X86)
#define LINK_ENABLE_INCREMENTAL        "/INCREMENTAL" //Link incrementally (default)
#define LINK_DISABLE_INCREMENTAL       "/INCREMENTAL:NO" //Always perform a full link
#define LINK_CONSOLE_APPLICATION       "/SUBSYSTEM:CONSOLE" //The program is meant for the console, the OS should provide a console on startup
#define LINK_WINDOWS_APPLICATION       "/SUBSYSTEM:WINDOWS" //The program is NOT meant for the console, the OS does not need to provide a console on startup
#define LINK_TYPELIB_RESOURCE_ID       "/TLBID:[VAL]" //When compiling a program that uses attributes, the linker will create a type library. By default the resource ID is 1, this option allows you to change that ID if 1 conflicts with one of your own resources
#define LINK_EMBED_UAC_INFO            "/MANIFESTUAC" //Specifies whether User Account Control (UAC) information is embedded in the program manifest
#define LINK_DONT_EMBED_UAC_INFO       "/MANIFESTUAC:NO"
#define LINK_EMBED_UAC_INFO_EX         "/MANIFESTUAC:\"[VAL]\"" //You can enter strings like "level='asInvoker' uiAccess='false'"
#define LINK_MANIFESTFILE              "/ManifestFile:\"[VAL]\"" //tests.intermediate.manifest
#define LINK_LINK_TIME_CODEGEN_FILE    "/LTCGOUT:\"[VAL]\"" //Specifies the filename for link-time code generation
#define LINK_INCREMENTAL_FILE_NAME     "/ILK:\"[VAL]\""
#define LINK_IMPORT_LIBRARY_FILE       "/IMPLIB:\"[VAL]\"" //Specify the name of the import library (the .lib that pairs with a .dll)
#define LINK_DEBUG_INFO_FILE           "/PDB:\"[VAL]\""

// +==============================+
// |           RC Flags           |
// +==============================+
<<<<<<< HEAD
#define RC_NO_LOGO      "/nologo"
#define RC_OUTPUT_FILE  "/Fo\"[VAL]\""
=======
#define RC_NO_LOGO     "/nologo"
#define RC_OUTPUT_FILE "/Fo\"[VAL]\""
>>>>>>> 829e5227

#endif //  _TOOLS_MSVC_FLAGS_H<|MERGE_RESOLUTION|>--- conflicted
+++ resolved
@@ -104,12 +104,7 @@
 // +==============================+
 // |           RC Flags           |
 // +==============================+
-<<<<<<< HEAD
-#define RC_NO_LOGO      "/nologo"
-#define RC_OUTPUT_FILE  "/Fo\"[VAL]\""
-=======
 #define RC_NO_LOGO     "/nologo"
 #define RC_OUTPUT_FILE "/Fo\"[VAL]\""
->>>>>>> 829e5227
 
 #endif //  _TOOLS_MSVC_FLAGS_H